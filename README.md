# Agile Data - Database access abstraction framework.


**PHP Framework for better Business Logic design and scalable database access.**

[![Gitter](https://img.shields.io/gitter/room/atk4/data.svg?maxAge=2592000)](https://gitter.im/atk4/dataset?utm_source=badge&utm_medium=badge&utm_campaign=pr-badge&utm_content=badge)
[![Documentation Status](https://readthedocs.org/projects/agile-data/badge/?version=latest)](http://agile-data.readthedocs.io/en/latest/?badge=latest)
[![License](https://poser.pugx.org/atk4/data/license)](https://packagist.org/packages/atk4/data)
[![GitHub release](https://img.shields.io/github/release/atk4/data.svg?maxAge=2592000)]()
[![Build Status](https://travis-ci.org/atk4/data.png?branch=develop)](https://travis-ci.org/atk4/data)
[![Code Climate](https://codeclimate.com/github/atk4/data/badges/gpa.svg)](https://codeclimate.com/github/atk4/data)
[![Test Coverage](https://codeclimate.com/github/atk4/data/badges/coverage.svg)](https://codeclimate.com/github/atk4/data/coverage)


The main goals of Agile Data are to be:

 - Simple - to learn, to read/write code and to extend. Even for beginners.
 
 - Efficient - solves scalability challenges you face with traditional ORM.
 
 - Database Agnostic - your code will work with SQL, NoSQL vendors or JSON files with optimal efficiency.
 
 - Enterprise Quality - ideal solution for large teams and complex business projects with DM/PM separation.

 - Works Anywhere - uses composer and namespaces and can be used in any PHP project.
 
 - Agile Toolkit - part of a full-stack PHP Web UI Framework for building your web apps.

 - Aggregate Models - build reports and analytics using Domain Models logic (not custom queries).

 - Extensible - add new vendor drivers to take full advantage of their query languages and capabilities.

 - Full Featured - support for SQL joins, sub-selects, expressions, multi-row updates, hooks, caching, REST proxies, validation, data-type normalization, debugging, profiling, migrators and schema generators.
 

## Agile Data in Practice

To achieve its goals Agile Data introduces two new concepts into Database Abstraction of your applications:

 - DataSet - Represents a scope of records located in one or several tables/collections in your database that can be addressed by a Business Model.
 
 - Action - Certain operation that will affect all records in a DataSet when executed.

### Real-life usage example
 
**Requirement: Calculate total outstanding amount on all orders placed by VIP clients.** 

A task that would normally require you to write a stored SQL procedure, cache data or sacrifice performance can be solved elegantly in Agile Data using database-independent declarative logic:

(note: [click here to see declaration of model classes](https://github.com/atk4/data/wiki/README-Example-Support-Files))

```
  $clients = new Model_Client($db);
  // Object representing all clients - DataSet

  $clients -> addCondition('is_vip', true);
  // Now DataSet is limited to VIP clients only

  $vip_client_orders = $clients->refSet('Order');
  // This DataSet will contain only orders placed by VIP clients

  $vip_client_orders -> addExpression('item_current_price')-set(function($model, $query){
      return $model->ref('item_id')->fieldQuery('price');
  });
  // Defines a new field for a model expressed through relation with Item

  $vip_client_orders -> addExpression('payments_made')-set(function($model, $query){
      return $model->ref('Payment')->sum('amount_paid');
  });
  // Defines another field as sum of related payments
  
  $vip_client_orders -> addExpression('total_due')->set(function($model, $query){
      return $query->expr('{item_current_price} * {qty} - {payments_made}');
  });
  // Defines third field for calculating total_due

  $total_due_payment = $vip_client_orders->sum('total_due')->getOne();
  // Defines and executes "sum" action on our expression across specified data-set
```

Only the final `getOne()` will build and execute database query. Depending on which database vendor you use ($db), execution strategy will be different:

 - SQL: single standard SELECT (with some sub-queries) is executed. Single field/row is fetched.
 
 - Array $data: composes the function, then executes it with $data. (see [Phamda](https://github.com/mpajunen/phamda))
 
 - NoSQL: total of 3 or less queries (depending on database capabilities) will be executed and data from separate queries merged together in PHP giving you a total value.


## Busines Benefits of Agile Data

It makes a lot of sense to have business logic of your application refactored with Agile Data. You will gain the following advantages:


 - Improve your development team efficiency by 70% without sacrifice of your code performance.

 - Express all your business logic in "Domain Model" — your code does not rely on particular database vendor and you can switch from MySQL to MongoDB (or other vendor) with minimum effort.

 - Taking full advantage of your database — Agile Data executes actions server-side such as multi-row updates - when vendor supports it. Your application always uses most-efficient approach.
 
 - Full support for Unit Tests — Achieve 100% coverage of your business logic by mocking operations with test-$data expressed through array or JSON.
 
 - Cross-vendor model traversing — Different parts of your business logic may use different databases. Agile Data supports cross-vendor relations.
  
 - Significantly lower code complexity and total cost of ownership.
 
 - Full data consistency when you need to build aggregation reports (group by, union, join)

 - Reliable foundation - Agile Data is highly tested and super-stable.
 
 - UI extension - Build your Admin UI within hours with Agile Toolkit once you have Agile Data in place.
 
 - Commercial Support - Agile Data is developed and backed by London-based tech company.


## Getting Started with Agile Data

The following video will introduce you to the basic concepts used by Agile Data:

<a target="_blank" href="https://www.youtube.com/watch?v=XUXZI7123B8"><img src="docs/images/presentation.png" width="100%"></a>

For more in-depth information on the concept itself, see the links:

 - [Business Models](https://github.com/atk4/dataset/wiki/Business-Models) - Class for implementing your business logic [DM].
 - [Active Record](https://github.com/atk4/dataset/wiki/Active-Record) - Simplified record-based access to your Model data. [DM].
 - [Explicit Loading and Saving](https://github.com/atk4/dataset/wiki/Explicit-Loading-and-Saving) - No auto-load/auto-save. Learn how to access your database data [PM].
 - [Relation Mapping](https://github.com/atk4/dataset/wiki/Relation-Mapping) - Traverse between related business data [DM].
 - [Persistence](https://github.com/atk4/dataset/wiki/Persistence) - Design and tweak how your Business Models are mapped into tables [DM->PM].
 - [Derived Queries](https://github.com/atk4/dataset/wiki/Derived-Queries) - Express your Business Models as SQL queries [PM].
 - [Expressions](https://github.com/atk4/dataset/wiki/Expressions) - Use Derived queries to add fields in your Business Models that are calculated in SQL [PM].
 - [Query Building](https://github.com/atk4/dataset/wiki/Query-Building) - Build an execute complex multi-row queries mapped from your Business Models [PM].
 - [Unit-testing](https://github.com/atk4/dataset/wiki/Unit-Testing) - Business Models can be decoupled from persistence layer for efficient Unit Testing [DM].
 - [Aggregation and Reports](https://github.com/atk4/dataset/wiki/Aggregation-and-Reports) - Support report generation techniques ndaggregations for your Business models [DM].

### Documentation for Agile Data

Read our full documentation at [agile-data.readthedocs.io](http://agile-data.readthedocs.io).

### Downloading Agile Data

You can install Agile Data through composer:

```
composer require atk4/data
```


## Quality promise from Agile Toolkit

We also care about your experience while using our toolkit, so we will:

 - work with [developer community](https://gitter.im/atk4/dataset?utm_source=badge&utm_medium=badge&utm_campaign=pr-badge&utm_content=badge) and discuss main decisions collaboratively. 
 - write short and easy-to-read, standard-compliant code with high code-climate score.
 - unit-test our own code. Achieve a minimum of 95% code coverage for stable releases.
 - add code [through pull requests](https://github.com/atk4/data/pulls?utf8=✓&q=is%3Apr+) and discuss them before merging.
 - never break APIs in minor releases.
 - support composer, include minimum dependencies.
 - be friendly with all higher-level frameworks.
 - do not duplicate the code (e.g. in vendor drivers)
 - use MIT License

See [www.agiletoolkit.org](http://www.agiletoolkit.org/) for more frameworks and libraries that can make your PHP Web Application even more efficient.

 
## Mini-FAQ

### Q: Will Agile Data be here in 5 years time?

Yes.

The founder and lead developer for this library is: [Romans Malinovskis](https://www.openhub.net/accounts/romaninsh) who has been a long-time open-source developer and maintainer of Agile Toolkit (PHP UI Framemwork). Agile Data is developed as part of Agile Toolkit refactoring and will be bundled with Agile Toolkit 4.4.

### Q: Why not improve existing [ORM] project/framework X?

That's exactly what we are doing.

Agile Data is a refactor of "Model" implementation from Agile Toolkit that [was initially released 2011](https://github.com/atk4/atk4/commit/976ccce73c5c7bf5afbedc70aa3f72158dbf534b#diff-8e1db8ebf3425c345973e98193903012). Other projects are often using different "concept" and would not work optimally if we add "DataSet" and "Action" implementation.

### Q: When can I use Agile Data in my project?

Summer 2016.

You will find our road-map as well as recent updates at the bottom of this page. There are already a stable build of the framemwork which you can try, but some features are missing.

### Q: How can I contribute to this Open-Source framework?

First, Go [to our chat room](https://gitter.im/atk4/dataset?utm_source=badge&utm_medium=badge&utm_campaign=pr-badge&utm_content=badge) to introduce yourself and tell us what you are willing to do to help.

See also list of issues that are specifically added for contributors to work on (Contains [help wanted](https://github.com/atk4/data/labels/help%20wanted) tag) 

### Q: My question is not answered, where can I ask?

<<<<<<< HEAD
Currently developing core features of Agile Data.

[![Join the chat at https://gitter.im/atk4/dataset](https://badges.gitter.im/atk4/dataset.svg)](https://gitter.im/atk4/dataset?utm_source=badge&utm_medium=badge&utm_campaign=pr-badge&utm_content=badge)
=======
See our Wiki page for additional questions and answers. Click [EDIT] button and add your question at the bottom of the page if it is missing. We will update Wiki with the answer:
>>>>>>> 1341c9f3

[Full FAQ on our WIKI Page](https://github.com/atk4/dataset/wiki/Frequently-Asked-Questions)


## Roadmap

Follow pull-request history and activity of repository to see what's going on.

```
0.2   Implement Active Record with Business Model class.
0.3   Implement SQL persistence mapping - storing and loading records.
0.4   Add support for Conditions to implement DataSet.
0.5   Further integrate with the Query Builder, add Expression support.
0.6   Add relation traversal support.
0.7   Add support for hooks (before/after save) in (DM and PM).
0.8   Add support for dealing with multiple persistences.
0.9   Add support for strong and weak join when persisting.
0.10  Add ability to specify meta-information into fields.
0.11  Add support for derived models (unions).
1.12  Add support for 3rd party vendor implementations.
0.13  Achieve our test coverage, code quality and documentation standards.
1.0   First Stable Release.
1.1   Add support for MongoDB.
1.2   Add support and docs for Validators.
```

## Past Updates

* 29 May: Finished implementation of core logic for Business Model
* 11 May: Released 0.1: Implemented code climate, test coverage and travis
* 06 May: Revamped the concept, updated video and made it simpler
* 22 Apr: Finalized concept, created presentation slides.
* 17 Apr: Started working on draft concept (in wiki)
* 14 Apr: [Posted my concept on Reddit](https://www.reddit.com/r/PHP/comments/4f2epw/reinventing_the_faulty_orm_concept_subqueries/)


<|MERGE_RESOLUTION|>--- conflicted
+++ resolved
@@ -190,13 +190,7 @@
 
 ### Q: My question is not answered, where can I ask?
 
-<<<<<<< HEAD
-Currently developing core features of Agile Data.
-
-[![Join the chat at https://gitter.im/atk4/dataset](https://badges.gitter.im/atk4/dataset.svg)](https://gitter.im/atk4/dataset?utm_source=badge&utm_medium=badge&utm_campaign=pr-badge&utm_content=badge)
-=======
 See our Wiki page for additional questions and answers. Click [EDIT] button and add your question at the bottom of the page if it is missing. We will update Wiki with the answer:
->>>>>>> 1341c9f3
 
 [Full FAQ on our WIKI Page](https://github.com/atk4/dataset/wiki/Frequently-Asked-Questions)
 
