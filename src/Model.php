<?php

// vim:ts=4:sw=4:et:fdm=marker:fdl=0

namespace atk4\data;

/**
 * Class description?
 */
class Model implements \ArrayAccess, \IteratorAggregate
{
    use \atk4\core\ContainerTrait;
    use \atk4\core\DynamicMethodTrait;
    use \atk4\core\HookTrait;
    use \atk4\core\InitializerTrait {
        init as _init;
    }
    use \atk4\core\NameTrait;
    use \atk4\core\DIContainerTrait;
    use \atk4\core\FactoryTrait;
    use \atk4\core\AppScopeTrait;

    // {{{ Properties of the class

    /**
     * The class used by addField() method.
     *
     * @var string
     */
    public $_default_seed_addField = ['\atk4\data\Field'];

    /**
     * The class used by hasOne() method.
     *
     * @var string
     */
    public $_default_seed_hasOne = ['\atk4\data\Reference_One'];

    /**
     * The class used by hasMany() method.
     *
     * @var string
     */
    public $_default_seed_hasMany = ['\atk4\data\Reference_Many'];

    /**
     * The class used by addField() method.
     *
     * @var string
     */
    public $_default_seed_addExpression = ['\atk4\data\Field\Callback'];

    /**
     * The class used by join() method.
     *
     * @var string
     */
    public $_default_seed_join = ['\atk4\data\Join'];

    /**
<<<<<<< HEAD
     * Default class for addAction()
=======
     * Class for addAction().
>>>>>>> 2f262780
     *
     * @var array|UserAction\Action default class / seed
     */
    public $_default_action = UserAction\Action::class;

    /**
     * Contains name of table, session key, collection or file where this
     * model normally lives. The interpretation of the table will be decoded
     * by persistence driver.
     *
     * You can define this field as associative array where "key" is used
     * as the name of persistence driver. Here is example for mysql and default:
     *
     * $table = ['user', 'mysql'=>'tbl_user'];
     *
     * @var string|array
     */
    public $table = null;

    /**
     * Use alias for $table.
     *
     * @var string
     */
    public $table_alias = null;

    /**
     * Sequence name. Some DB engines use sequence for generating auto_increment IDs.
     *
     * @var string
     */
    public $sequence = null;

    /**
     * Persistence driver inherited from atk4\data\Persistence.
     *
     * @var Persistence
     */
    public $persistence = null;

    /**
     * Persistence store some custom information in here that may be useful
     * for them. The key is the name of persistence driver.
     *
     * @var array
     */
    public $persistence_data = [];

    /**
     * Conditions list several conditions that must be met by all the
     * records in the associated DataSet. Conditions are stored as
     * elements of array of 1 to 3. Use addCondition() to add new
     * conditions.
     *
     * @var array
     */
    public $conditions = [];

    /**
     * Array of limit set.
     *
     * @var array
     */
    public $limit = [];

    /**
     * Array of set order by.
     *
     * @var array
     */
    public $order = [];

    /**
     * Currently loaded record data. This record is associative array
     * that contain field=>data pairs. It may contain data for un-defined
     * fields only if $onlyFields mode is false.
     *
     * Avoid accessing $data directly, use set() / get() instead.
     *
     * @var array
     */
    public $data = [];

    /**
     * After loading an active record from DataSet it will be stored in
     * $data property and you can access it using get(). If you use
     * set() to change any of the data, the original value will be copied
     * here.
     *
     * If the value you set equal to the original value, then the key
     * in this array will be removed.
     *
     * The $dirty data will be reset after you save() the data but it is
     * still available to all before/after save handlers.
     *
     * @var array
     */
    public $dirty = [];

    /**
     * Setting model as read_only will protect you from accidentally
     * updating the model. This property is intended for UI and other code
     * detecting read-only models and acting accordingly.
     *
     * SECURITY WARNING: If you are looking for a RELIABLE way to restrict access
     * to model data, please check Secure Enclave extension.
     */
    public $read_only = false;

    /**
     * Contains ID of the current record. If the value is null then the record
     * is considered to be new.
     *
     * @var mixed
     */
    public $id = null;

    /**
     * While in most cases your id field will be called 'id', sometimes
     * you would want to use a different one or maybe don't create field
     * at all.
     *
     * @var string
     */
    public $id_field = 'id';

    /**
     * Title field has a special meaning in various situations and framework
     * provides various shortcuts for this field. Although it's not important
     * to set this property to an existing fields, it would enable several
     * shortcuts for you such as::.
     *
     *    $model->import(['Bananas','Oranges']); // 2 records imported
     *
     * @var string
     */
    public $title_field = 'name';

    /**
     * Caption of the model. Can be used in UI components, for example.
     * Should be iun plain English and ready for proper localization.
     *
     * @var string
     */
    public $caption = null;

    /**
     * When using onlyFields() this property will contain list of desired
     * fields.
     *
     * If you set onlyFields() before loading the data for this model, then
     * only that set of fields will be available. Attempt to access any other
     * field will result in exception. This is to ensure that you do not
     * accidentally access field that you have explicitly excluded.
     *
     * The default behavior is to return NULL and allow you to set new
     * fields even if addField() was not used to set the field.
     *
     * onlyFields() always allows to access fields with system = true.
     *
     * @var false|array
     */
    public $only_fields = false;

    /**
     * When set to true, you can only change the fields inside a model,
     * that was properly declared. This helps you avoid mistake by
     * accessing or changing the field that does not exist.
     *
     * In some situations you want to set field value and then declare
     * it later, then set $strict_field_check = false, but it's not
     * recommended.
     *
     * @var bool
     */
    protected $strict_field_check = true;

    /**
     * When set to true, all the field types will be enforced and
     * normalized when setting.
     *
     * @var bool
     */
    public $strict_types = true;

    /**
     * When set to true, loading model from database will also
     * perform value normalization. Use this if you think that
     * persistence may contain badly formatted data that may
     * impact your business logic.
     *
     * @var bool
     */
    public $load_normalization = false;

    /**
     * Models that contain expressions will automatically reload after save.
     * This is to ensure that any SQL-based calculation are executed and
     * updated correctly after you have performed any modifications to
     * the fields.
     *
     * You can set this property to "true" or "false" if you want to explicitly
     * enable or disable reloading.
     *
     * @var bool|null
     */
    public $reload_after_save = null;

    // }}}

    // {{{ Basic Functionality, field definition, set() and get()

    /**
     * Creation of the new model can be done in two ways:.
     *
     * $m = $db->add(new Model());
     *
     * or
     *
     * $m = new Model($db);
     *
     * The second use actually calls add() but is preferred usage because:
     *  - it's shorter
     *  - type hinting will work;
     *  - you can specify string for a table
     *
     * @param Persistence|array $persistence
     * @param string|array      $defaults
     */
    public function __construct($persistence = null, $defaults = [])
    {
        if (is_string($persistence) || is_array($persistence)) {
            $defaults = $persistence;
            $persistence = null;
        }

        if (is_string($defaults) || $defaults === false) {
            $defaults = ['table' => $defaults];
        }

        if (isset($defaults[0])) {
            $defaults['table'] = $defaults[0];
            unset($defaults[0]);
        }

        $this->setDefaults($defaults);

        if ($persistence) {
            $persistence->add($this);
        }
    }

    public function __clone()
    {
        // we need to clone some of the elements
        if ($this->elements) {
            foreach ($this->elements as $id => $el) {
                $el = clone $el;
                $this->elements[$id] = $el;
                $el->owner = $this;
            }
        }
    }

    /**
     * Extend this method to define fields of your choice.
     */
    public function init()
    {
        $this->_init();

        if ($this->id_field) {
            $this->addField($this->id_field, [
                'system'    => true,
            ]);
        }
    }

    /**
     * Perform validation on a currently loaded values, must return Array in format:
     *  ['field'=>'must be 4 digits exactly'] or empty array if no errors were present.
     *
     * You may also use format:
     *  ['field'=>['must not have character [ch]', 'ch'=>$bad_character']] for better localization of error message.
     *
     * Always use
     *   return array_merge(parent::validate($intent), $errors);
     *
     * @param string $intent By default only 'save' is used (from beforeSave) but you can use other intents yourself.
     *
     * @return array ['field'=> err_spec]
     */
    public function validate($intent = null)
    {
        $errors = [];
        foreach ($this->hook('validate', [$intent]) as $handler_error) {
            if ($handler_error) {
                $errors = array_merge($errors, $handler_error);
            }
        }

        return $errors;
    }

    /**
     * Adds new field into model.
     *
     * @param string $field
     * @param array  $defaults
     *
     * @return Field
     */
    public function addField($field, $defaults = [])
    {
        // compatibility: for field types
        $class = $this->_default_seed_addField;
        if (is_array($defaults) && isset($defaults['type'])) {
            switch (strtolower($defaults['type'])) {
                case 'boolean':
                    $class = 'Boolean';
                    break;
            }
        }

        $field_object = $this->factory($this->mergeSeeds($defaults, $class), null, '\atk4\data\Field');
        $this->add($field_object, $field);

        return $field_object;
    }

    /**
     * Adds multiple fields into model.
     *
     * @param array $fields
     * @param array $defaults
     *
     * @return $this
     */
    public function addFields($fields = [], $defaults = [])
    {
        foreach ($fields as $field) {
            if (is_string($field)) {
                $this->addField($field, $defaults);
                continue;
            }

            if (is_array($field) && isset($field[0])) {
                $name = $field[0];
                unset($field[0]);
                $this->addField($name, $field);
                continue;
            }
        }

        return $this;
    }

    /**
     * Sets which fields we will select.
     *
     * @param array $fields
     *
     * @return $this
     */
    public function onlyFields($fields = [])
    {
        $this->hook('onlyFields', [&$fields]);
        $this->only_fields = $fields;

        return $this;
    }

    /**
     * Sets that we should select all available fields.
     *
     * @return $this
     */
    public function allFields()
    {
        $this->only_fields = false;

        return $this;
    }

    /**
     * Normalize field name.
     *
     * @param mixed $field
     *
     * @return string
     */
    private function normalizeFieldName($field)
    {
        if (
            is_object($field)
            && isset($field->_trackableTrait)
            && $field->owner === $this
        ) {
            $field = $field->short_name;
        }

        if (!is_string($field) || $field === '' || is_numeric($field[0])) {
            throw new Exception([
                'Incorrect specification of field name',
                'arg' => $field,
            ]);
        }

        if ($this->only_fields) {
            if (!in_array($field, $this->only_fields) && !$this->getElement($field)->system) {
                throw new Exception([
                    'Attempt to use field outside of those set by onlyFields',
                    'field'       => $field,
                    'only_fields' => $this->only_fields,
                ]);
            }
        }

        if ($this->strict_field_check && !isset($this->elements[$field])) {
            throw new Exception([
                'Field is not defined inside a Model',
                'field'       => $field,
                'model'       => $this,
            ]);
        }

        return $field;
    }

    /**
     * Register new user action for this model. By default UI will allow users to trigger actions
     * from UI.
     *
     * @param $name
     * @param null  $callback
     * @param array $arguments
     * @param array $defaults
     *
     * @throws \atk4\core\Exception
     *
     * @return UserAction\Action
     */
    public function addAction($name, $callback = null, $arguments = [], $defaults = [])
    {
        $action = $this->factory($this->_default_action, $defaults);

        $action->callback = $callback;
        $action->args = $arguments;

        $this->add($action, 'action:'.$name);

        return $action;
    }

    /**
     * Returns list of actions for this model.
     *
     * @throws \atk4\core\Exception
     */
    public function getActions()
    {
<<<<<<< HEAD
        $actions = array_filter(array_keys($this->elements), function ($var) { return (stripos($var, 'action:') === 0); });
=======
        $actions = array_filter($this->elements, function ($var) {
            return stripos($var, 'action:') === 0;
        });
>>>>>>> 2f262780
        $res = [];

        foreach ($actions as $action) {
            $a = $this->getElement($action);

            if ($a->system) {
                continue;
            }

            $res[str_replace('action:', '', $action)] = $a;
        }


        return $res;
    }

    /**
     * Will return true if any of the specified fields are dirty.
     *
     * @param string|array $field
     *
     * @return bool
     */
    public function isDirty($fields = [])
    {
        if (!is_array($fields)) {
            $fields = [$fields];
        }

        foreach ($fields as $field) {
            $field = $this->normalizeFieldName($field);

            if (array_key_exists($field, $this->dirty)) {
                return true;
            }
        }

        return false;
    }

    /**
     * Set field value.
     *
     * @param string|array|Model $field
     * @param mixed              $value
     *
     * @return $this
     */
    public function set($field, $value = null)
    {
        if (func_num_args() == 1) {
            if (is_array($field)) {
                foreach ($field as $key => $value) {
                    if ($key === '0' || $key === 0) {
                        $this->set($value);
                    } else {
                        $this->set($key, $value);
                    }
                }

                return $this;
            } elseif ($field instanceof self) {
                $this->data = $field->data;
                //$this->id = $field->id;

                return $this;
            } else {
                $value = $field;
                $field = $this->title_field;
            }
        }

        $field = $this->normalizeFieldName($field);

        $f = $this->hasElement($field);

        try {
            if ($f && $this->hook('normalize', [$f, $value]) !== false) {
                $value = $f->normalize($value);
            }
        } catch (Exception $e) {
            $e->addMoreInfo('field', $field);
            $e->addMoreInfo('value', $value);
            $e->addMoreInfo('f', $f);

            throw $e;
        }

        $default_value = $f ? $f->default : null;

        $original_value = array_key_exists($field, $this->dirty) ? $this->dirty[$field] :
            ((isset($f) && isset($f->default)) ? $f->default : null);

        $current_value = array_key_exists($field, $this->data) ? $this->data[$field] : $original_value;

        if (gettype($value) == gettype($current_value) && $value == $current_value) {
            // do nothing, value unchanged
            return $this;
        }

        if ($f) {
            // perform bunch of standard validation here. This can be re-factored in the future.
            if ($f->read_only) {
                throw new Exception([
                    'Attempting to change read-only field',
                    'field' => $field,
                    'model' => $this,
                ]);
            }

            // enum property support
            if (isset($f->enum) && $f->enum && $f->type != 'boolean') {
                if ($value === '') {
                    $value = null;
                }
                if ($value !== null && !in_array($value, $f->enum, true)) {
                    throw new Exception([
                        'This is not one of the allowed values for the field',
                        'field' => $field,
                        'model' => $this,
                        'value' => $value,
                        'enum'  => $f->enum,
                    ]);
                }
            }

            // values property support
            if ($f->values) {
                if ($value === '') {
                    $value = null;
                } elseif ($value === null) {
                    // all is good
                } elseif (!is_string($value) && !is_int($value)) {
                    throw new Exception([
                        'Field can be only one of pre-defined value, so only "string" and "int" keys are supported',
                        'field' => $field,
                        'model' => $this,
                        'value' => $value,
                        'values'=> $f->values,
                    ]);
                } elseif (!array_key_exists($value, $f->values)) {
                    throw new Exception([
                        'This is not one of the allowed values for the field',
                        'field'   => $field,
                        'model'   => $this,
                        'value'   => $value,
                        'values'  => $f->values,
                    ]);
                }
            }
        }

        if (array_key_exists($field, $this->dirty) && (
            gettype($this->dirty[$field]) == gettype($value) && $this->dirty[$field] == $value
        )) {
            unset($this->dirty[$field]);
        } elseif (!array_key_exists($field, $this->dirty)) {
            $this->dirty[$field] =
                array_key_exists($field, $this->data) ?
                $this->data[$field] : $default_value;
        }
        $this->data[$field] = $value;

        return $this;
    }

    /**
     * Returns field value.
     * If no field is passed, then returns array of all field values.
     *
     * @param mixed $field
     *
     * @return mixed
     */
    public function get($field = null)
    {
        if ($field === null) {

            // Collect list of eligible fields
            $data = [];
            if ($this->only_fields) {
                // collect data for actual fields
                foreach ($this->only_fields as $field) {
                    $data[$field] = $this->get($field);
                }
            } else {
                // get all field-elements
                foreach ($this->elements as $field => $f) {
                    if ($f instanceof Field) {
                        $data[$field] = $this->get($field);
                    }
                }
            }

            return $data;
        }

        $field = $this->normalizeFieldName($field);

        if (array_key_exists($field, $this->data)) {
            return $this->data[$field];
        }

        $f = $this->hasElement($field);

        return $f ? $f->default : null;
    }

    /**
     * Return (possibly localized) $model->caption.
     *
     * @return string
     */
    public function getModelCaption()
    {
        if ($this->caption) {
            return $this->caption;
        }

        // if caption is not set, then generate it from model class name
        $s = strtolower(get_class($this));
        //$s = str_replace('model', '', $s);
        $s = preg_split('/[\\\\_]/', $s, -1, PREG_SPLIT_NO_EMPTY);
        $s = array_map('trim', $s);
        $s = ucwords(implode(' ', $s));

        return $s;
    }

    /**
     * Return value of $model[$model->title_field]. If not set, returns id value.
     *
     * @return mixed
     */
    public function getTitle()
    {
        return
            $this->hasElement($this->title_field)
            && $this->getElement($this->title_field) instanceof \atk4\data\Field
                ? $this[$this->title_field]
                : $this->id;
    }

    /**
     * You can compare new value of the field with existing one without
     * retrieving. In the trivial case it's same as ($value == $model[$name])
     * but this method can be used for:.
     *
     *  - comparing values that can't be received - passwords, encrypted data
     *  - comparing images
     *  - if get() is expensive (e.g. retrieve object)
     *
     * @param string $name
     * @param mixed  $value
     *
     * @return bool true if $value matches saved one
     */
    public function compare($name, $value)
    {
        return $this->getElement($name)->compare($value);
    }

    /**
     * Remove current field value and use default.
     *
     * @param string|array $name
     *
     * @return $this
     */
    public function _unset($name)
    {
        $name = $this->normalizeFieldName($name);
        if (array_key_exists($name, $this->dirty)) {
            $this->data[$name] = $this->dirty[$name];
            unset($this->dirty[$name]);
        }

        return $this;
    }

    // }}}

    // {{{ ArrayAccess support

    /**
     * Do field exist?
     *
     * @param string $name
     *
     * @return bool
     */
    public function offsetExists($name)
    {
        return array_key_exists($this->normalizeFieldName($name), $this->dirty);
    }

    /**
     * Returns field value.
     *
     * @param string $name
     *
     * @return mixed
     */
    public function offsetGet($name)
    {
        return $this->get($name);
    }

    /**
     * Set field value.
     *
     * @param string $name
     * @param mixed  $val
     */
    public function offsetSet($name, $val)
    {
        $this->set($name, $val);
    }

    /**
     * Redo field value.
     *
     * @param string $name
     */
    public function offsetUnset($name)
    {
        $this->_unset($name);
    }

    // }}}

    // {{{ DataSet logic

    /**
     * Narrow down data-set of the current model by applying
     * additional condition. There is no way to remove
     * condition once added, so if you need - clone model.
     *
     * This is the most basic for defining condition:
     *  ->addCondition('my_field', $value);
     *
     * This condition will work across all persistence drivers universally.
     *
     * In some cases a more complex logic can be used:
     *  ->addCondition('my_field', '>', $value);
     *  ->addCondition('my_field', '!=', $value);
     *  ->addCondition('my_field', 'in', [$value1, $value2]);
     *
     * Second argument could be '=', '>', '<', '>=', '<=', '!=' or 'in'.
     * Those conditions are still supported by most of persistence drivers.
     *
     * There are also vendor-specific expression support:
     *  ->addCondition('my_field', $expr);
     *  ->addCondition($expr);
     *
     * To use those, you should consult with documentation of your
     * persistence driver.
     *
     * @param mixed $field
     * @param mixed $operator
     * @param mixed $value
     *
     * @return $this
     */
    public function addCondition($field, $operator = null, $value = null)
    {
        if (is_array($field)) {
            $this->conditions[] = [$field];

            return $this;

            /*
            $or = $this->persistence->orExpr();

            foreach ($field as list($field, $operator, $value)) {

                if (is_string($field)) {
                    $f = $this->hasElement($field);
                    if (!$f) {
                        throw new Exception([
                            'Field does not exist',
                            'model' => $this,
                            'field' => $field,
                        ]);
                    }
                } elseif ($field instanceof Field) {
                    $f = $field;
                }

                $or->where($f, $operator, $value);
            }


            return $this;
            */
        }

        $f = null;

        // Perform basic validation to see if the field exists
        if (is_string($field)) {
            $f = $this->hasElement($field);
            if (!$f) {
                throw new Exception([
                    'Field does not exist',
                    'model' => $this,
                    'field' => $field,
                ]);
            }
        } elseif ($field instanceof Field) {
            $f = $field;
        }

        if ($f) {
            if ($operator === '=' || func_num_args() == 2) {
                $v = $operator === '=' ? $value : $operator;

                if (!is_object($v) && !is_array($v)) {
                    $f->system = true;
                    $f->default = $v;
                }
            }
        }

        $this->conditions[] = func_get_args();

        return $this;
    }

    /**
     * Shortcut for using addCondition(id_field, $id).
     *
     * @param mixed $id
     *
     * @return $this
     */
    public function withID($id)
    {
        return $this->addCondition($this->id_field, $id);
    }

    /**
     * Set order for model records. Multiple calls.
     *
     * @param mixed     $field
     * @param bool|null $desc
     *
     * @return $this
     */
    public function setOrder($field, $desc = null)
    {
        // fields passed as CSV string
        if (is_string($field) && strpos($field, ',') !== false) {
            $field = explode(',', $field);
        }

        // fields passed as array
        if (is_array($field)) {
            if (null !== $desc) {
                throw new Exception([
                    'If first argument is array, second argument must not be used',
                    'arg1' => $field,
                    'arg2' => $desc,
                ]);
            }

            foreach (array_reverse($field) as $key=>$o) {
                if (is_int($key)) {
                    if (is_array($o)) {
                        // format [field,order]
                        $this->setOrder(...$o);
                    } else {
                        // format "field order"
                        $this->setOrder($o);
                    }
                } else {
                    // format "field"=>order
                    $this->setOrder($key, $o);
                }
            }

            return $this;
        }

        // extract sort order from field name string
        if (null === $desc && is_string($field)) {
            // no realistic workaround in PHP for 2nd argument being null
            $field = trim($field);
            if (strpos($field, ' ') !== false) {
                list($field, $desc) = array_map('trim', explode(' ', $field, 2));
            }
        }

        // finally set order
        $this->order[] = [$field, $desc];

        return $this;
    }

    /**
     * Set limit of DataSet.
     *
     * @param int      $count
     * @param int|null $offset
     *
     * @return $this
     */
    public function setLimit($count, $offset = null)
    {
        $this->limit = [$count, $offset];

        return $this;
    }

    // }}}

    // {{{ Persistence-related logic

    /**
     * Is model loaded?
     *
     * @return bool
     */
    public function loaded()
    {
        return $this->id !== null;
    }

    /**
     * Unload model.
     *
     * @return $this
     */
    public function unload()
    {
        $this->hook('beforeUnload');
        $this->id = null;
        $this->data = [];
        $this->dirty = [];
        $this->hook('afterUnload');

        return $this;
    }

    /**
     * Load model.
     *
     * @param mixed $id
     *
     * @return $this
     */
    public function load($id, Persistence $from_persistence = null)
    {
        if (!$from_persistence) {
            $from_persistence = $this->persistence;
        }

        if (!$from_persistence) {
            throw new Exception(['Model is not associated with any database']);
        }

        if ($this->loaded()) {
            $this->unload();
        }

        if ($this->hook('beforeLoad', [$id]) === false) {
            return $this;
        }

        $this->data = $from_persistence->load($this, $id);
        if (null === $this->id) {
            $this->id = $id;
        }

        $ret = $this->hook('afterLoad');
        if ($ret === false) {
            return $this->unload();
        } elseif (is_object($ret)) {
            return $ret;
        }

        return $this;
    }

    /**
     * Reload model by taking its current ID.
     *
     * @return $this
     */
    public function reload()
    {
        $id = $this->id;
        $this->unload();

        return $this->load($id);
    }

    /**
     * Keeps the model data, but wipes out the ID so
     * when you save it next time, it ends up as a new
     * record in the database.
     *
     * @param mixed|null $new_id
     *
     * @return $this
     */
    public function duplicate($new_id = null)
    {
        $this->id = null;

        if ($this->id_field) {
            $this[$this->id_field] = $new_id;
        }

        return $this;
    }

    /**
     * Saves the current record by using a different
     * model class. This is similar to:.
     *
     * $m2 = $m->newInstance($class);
     * $m2->load($m->id);
     * $m2->set($m->get());
     * $m2->save();
     *
     * but will assume that both models are compatible,
     * therefore will not perform any loading.
     *
     * @param string|Model $class
     * @param array        $options
     *
     * @return Model
     */
    public function saveAs($class, $options = [])
    {
        return $this->asModel($class, $options)->save();
    }

    /**
     * Store the data into database, but will never attempt to
     * reload the data. Additionally any data will be unloaded.
     * Use this instead of save() if you want to squeeze a
     * little more performance out.
     *
     * @param array $data
     *
     * @return $this
     */
    public function saveAndUnload($data = [])
    {
        $ras = $this->reload_after_save;
        $this->reload_after_save = false;
        $this->save($data);
        $this->unload();

        // restore original value
        $this->reload_after_save = $ras;

        return $this;
    }

    /**
     * This will cast Model into another class without
     * loosing state of your active record.
     *
     * @param string|Model $class
     * @param array        $options
     *
     * @return Model
     */
    public function asModel($class, $options = [])
    {
        $m = $this->newInstance($class, $options);

        foreach ($this->data as $field=> $value) {
            if ($value !== null && $value !== $this->getElement($field)->default) {

                // Copying only non-default value
                $m[$field] = $value;
            }
        }

        // next we need to go over fields to see if any system
        // values have changed and mark them as dirty

        return $m;
    }

    /**
     * Create new model from the same base class
     * as $this.
     *
     * @param string|Model $class
     * @param array        $options
     *
     * @return Model
     */
    public function newInstance($class = null, $options = [])
    {
        if ($class === null) {
            $class = get_class($this);
        } elseif ($class instanceof self) {
            $class = get_class($class);
        }

        if (is_string($class) && $class[0] != '\\') {
            $class = '\\'.$class;
        }

        if ($this->persistence) {
            return $this->persistence->add($class, $options);
        }

        return new $class($options);
    }

    /**
     * Create new model from the same base class
     * as $this. If you omit $id,then when saving
     * a new record will be created with default ID.
     * If you specify $id then it will be used
     * to save/update your record. If set $id
     * to `true` then model will assume that there
     * is already record like that in the destination
     * persistence.
     *
     * If you wish to fully copy the data from one
     * model to another you should use:
     *
     * $m->withPersintence($p2, false)->set($m)->save();
     *
     * See https://github.com/atk4/data/issues/111 for
     * use-case examples.
     *
     * @param Persistence $persistence
     * @param mixed       $id
     * @param string      $class
     *
     * @return $this
     */
    public function withPersistence($persistence, $id = null, string $class = null)
    {
        if (!$persistence instanceof \atk4\data\Persistence) {
            throw new Exception([
                'Please supply valid persistence',
                'arg' => $persistence,
            ]);
        }

        if (!$class) {
            $class = get_class($this);
        }

        $m = new $class($persistence);

        if ($this->id_field) {
            if ($id === true) {
                $m->id = $this->id;
                $m[$m->id_field] = $this[$this->id_field];
            } elseif ($id) {
                $m->id = null; // record shouldn't exist yet
                $m[$m->id_field] = $id;
            }
        }

        $m->data = $this->data;
        $m->dirty = $this->dirty;

        return $m;
    }

    /**
     * Try to load record.
     * Will not throw exception if record doesn't exist.
     *
     * @param mixed $id
     *
     * @return $this
     */
    public function tryLoad($id)
    {
        if (!$this->persistence) {
            throw new Exception(['Model is not associated with any database']);
        }

        if (!$this->persistence->hasMethod('tryLoad')) {
            throw new Exception('Persistence does not support tryLoad()');
        }

        if ($this->loaded()) {
            $this->unload();
        }

        $this->data = $this->persistence->tryLoad($this, $id);
        if ($this->data) {
            $this->id = $id;

            $ret = $this->hook('afterLoad');
            if ($ret === false) {
                return $this->unload();
            } elseif (is_object($ret)) {
                return $ret;
            }
        } else {
            $this->unload();
        }

        return $this;
    }

    /**
     * Load any record.
     *
     * @return $this
     */
    public function loadAny()
    {
        if (!$this->persistence) {
            throw new Exception(['Model is not associated with any database']);
        }

        if (!$this->persistence->hasMethod('loadAny')) {
            throw new Exception('Persistence does not support loadAny()');
        }

        if ($this->loaded()) {
            $this->unload();
        }

        $this->data = $this->persistence->loadAny($this);
        if ($this->data) {
            if ($this->id_field) {
                $this->id = $this->data[$this->id_field];
            }

            $ret = $this->hook('afterLoad');
            if ($ret === false) {
                return $this->unload();
            } elseif (is_object($ret)) {
                return $ret;
            }
        } else {
            $this->unload();
        }

        return $this;
    }

    /**
     * Try to load any record.
     * Will not throw exception if record doesn't exist.
     *
     * @return $this
     */
    public function tryLoadAny()
    {
        if (!$this->persistence) {
            throw new Exception(['Model is not associated with any database']);
        }

        if (!$this->persistence->hasMethod('tryLoadAny')) {
            throw new Exception('Persistence does not support tryLoadAny()');
        }

        if ($this->loaded()) {
            $this->unload();
        }

        $this->data = $this->persistence->tryLoadAny($this);
        if ($this->data) {
            if ($this->id_field) {
                if (isset($this->data[$this->id_field])) {
                    $this->id = $this->data[$this->id_field];
                }
            }

            $ret = $this->hook('afterLoad');
            if ($ret === false) {
                return $this->unload();
            } elseif (is_object($ret)) {
                return $ret;
            }
        } else {
            $this->unload();
        }

        return $this;
    }

    /**
     * Load record by condition.
     *
     * @param mixed $field
     * @param mixed $value
     *
     * @return $this
     */
    public function loadBy($field, $value)
    {
        $this->addCondition($field, $value);

        try {
            $this->loadAny();
        } catch (\Exception $e) {
            array_pop($this->conditions);

            throw $e;
        }
        array_pop($this->conditions);

        return $this;
    }

    /**
     * Try to load record by condition.
     * Will not throw exception if record doesn't exist.
     *
     * @param mixed $field
     * @param mixed $value
     *
     * @return $this
     */
    public function tryLoadBy($field, $value)
    {
        $this->addCondition($field, $value);

        try {
            $this->tryLoadAny();
        } catch (\Exception $e) {
            array_pop($this->conditions);

            throw $e;
        }
        array_pop($this->conditions);

        return $this;
    }

    /**
     * Save record.
     *
     * @param array $data
     *
     * @return $this
     */
    public $_dirty_after_reload = [];

    public function save($data = [], Persistence $to_persistence = null)
    {
        if (!$to_persistence) {
            $to_persistence = $this->persistence;
        }

        if (!$to_persistence) {
            throw new Exception(['Model is not associated with any database']);
        }

        if ($this->read_only) {
            throw new Exception(['Model is read-only and cannot be saved']);
        }

        if ($data) {
            $this->set($data);
        }

        return $this->atomic(function () use ($to_persistence) {
            if (($errors = $this->validate('save')) !== []) {
                throw new ValidationException($errors, $this);
            }
            if ($this->hook('beforeSave') === false) {
                return $this;
            }

            $is_update = $this->loaded();
            if ($is_update) {
                $data = [];
                $dirty_join = false;
                foreach ($this->dirty as $name => $junk) {
                    $field = $this->hasElement($name);
                    if (!$field || $field->read_only || $field->never_persist || $field->never_save) {
                        continue;
                    }

                    // get the value of the field
                    $value = $this->get($name);

                    if (isset($field->join)) {
                        $dirty_join = true;
                        // storing into a different table join
                        $field->join->set($name, $value);
                    } else {
                        $data[$name] = $value;
                    }
                }

                // No save needed, nothing was changed
                if (!$data && !$dirty_join) {
                    return $this;
                }

                if ($this->hook('beforeUpdate', [&$data]) === false) {
                    return $this;
                }

                $to_persistence->update($this, $this->id, $data);

                $this->hook('afterUpdate', [&$data]);
            } else {
                $data = [];
                foreach ($this->get() as $name => $value) {
                    $field = $this->hasElement($name);
                    if (!$field || $field->read_only || $field->never_persist || $field->never_save) {
                        continue;
                    }

                    if (isset($field->join)) {
                        // storing into a different table join
                        $field->join->set($name, $value);
                    } else {
                        $data[$name] = $value;
                    }
                }

                if ($this->hook('beforeInsert', [&$data]) === false) {
                    return $this;
                }

                // Collect all data of a new record
                $this->id = $to_persistence->insert($this, $data);

                if (!$this->id_field) {
                    // Model inserted without any ID fields. Theoretically
                    // we should ignore $this->id even if it was returned.
                    $this->id = null;
                    $this->hook('afterInsert', [null]);

                    $this->dirty = [];
                } elseif ($this->id) {
                    $this->set($this->id_field, $this->id);
                    $this->hook('afterInsert', [$this->id]);

                    if ($this->reload_after_save !== false) {
                        $d = $this->dirty;
                        $this->dirty = [];
                        $this->reload();
                        $this->_dirty_after_reload = $this->dirty;
                        $this->dirty = $d;
                    }
                }
            }

            $this->hook('afterSave', [$is_update]);

            if ($this->loaded()) {
                $this->dirty = $this->_dirty_after_reload;
            }

            return $this;
        }, $to_persistence);
    }

    /**
     * This is a temporary method to avoid code duplication, but insert / import should
     * be implemented differently.
     *
     * @param Model        $m   Model where to insert
     * @param array|string $row Data row to insert or title field value
     */
    protected function _rawInsert($m, $row)
    {
        $m->reload_after_save = false;
        $m->unload();

        if (!is_array($row)) {
            $row = [$m->title_field => $row];
        }

        // Find any row values that do not correspond to fields, and they may correspond to
        // references instead
        $refs = [];
        foreach ($row as $key => $value) {

            // no field exists
            if ($field = $this->hasField($key)) {

                // In certain cases, there may be exceptions when providing field values
                if ($field instanceof Field_SQL_Expression && $field->concat && is_string($value) && $field->aggregate_relation) {
                    $refs[$field->aggregate_relation->link] = explode($field->concat, $value);
                    unset($row[$key]);
                }
            }

            // and we only support array values
            if (!is_array($value)) {
                continue;
            }

            // and reference must exist with same name
            if (!$this->hasRef($key)) {
                continue;
            }

            // Then we move value for later
            $refs[$key] = $value;
            unset($row[$key]);
        }

        // save data fields
        $m->save($row);

        // store id value
        if ($this->id_field) {
            $m->data[$m->id_field] = $m->id;
        }

        // if there was referenced data, then import it
        foreach ($refs as $key => $value) {
            $m->ref($key)->import($value);
        }
    }

    /**
     * Faster method to add data, that does not modify active record.
     *
     * Will be further optimized in the future.
     *
     * @param array|Model $row
     *
     * @return mixed
     */
    public function insert($row)
    {
        $m = clone $this;
        $this->_rawInsert($m, $row);

        return $m->id;
    }

    /**
     * Even more faster method to add data, does not modify your
     * current record and will not return anything.
     *
     * Will be further optimized in the future.
     *
     * @param array|Model $row
     *
     * @return $this
     */
    public function import($rows)
    {
        $m = clone $this;
        foreach ($rows as $row) {
            $this->_rawInsert($m, $row);
        }

        return $this;
    }

    /**
     * Export DataSet as array of hashes.
     *
     * @param array|null $fields    Names of fields to export
     * @param string     $key_field Optional name of field which value we will use as array key
     *
     * @return array
     */
    public function export($fields = null, $key_field = null)
    {
        if (!$this->persistence->hasMethod('export')) {
            throw new Exception('Persistence does not support export()');
        }

        // no key field - then just do export
        if ($key_field === null) {
            return $this->persistence->export($this, $fields);
        }

        // do we have added key field in fields list?
        // if so, then will have to remove it afterwards
        $key_field_added = false;

        // prepare array with field names
        if (!is_array($fields)) {
            $fields = [];

            if ($this->only_fields) {

                // Add requested fields first
                foreach ($this->only_fields as $field) {
                    $f_object = $this->getElement($field);
                    if ($f_object instanceof Field && $f_object->never_persist) {
                        continue;
                    }
                    $fields[$field] = true;
                }

                // now add system fields, if they were not added
                foreach ($this->elements as $field => $f_object) {
                    if ($f_object instanceof Field) {
                        if ($f_object->never_persist) {
                            continue;
                        }
                        if ($f_object->system && !isset($fields[$field])) {
                            $fields[$field] = true;
                        }
                    }
                }

                $fields = array_keys($fields);
            } else {

                // Add all model fields
                foreach ($this->elements as $field => $f_object) {
                    if ($f_object instanceof Field) {
                        if ($f_object->never_persist) {
                            continue;
                        }
                        $fields[] = $field;
                    }
                }
            }
        }

        // add key_field to array if it's not there
        if (!in_array($key_field, $fields)) {
            $fields[] = $key_field;
            $key_field_added = true;
        }

        // export
        $data = $this->persistence->export($this, $fields);

        // prepare resulting array
        $return = [];
        foreach ($data as $row) {
            $key = $row[$key_field];
            if ($key_field_added) {
                unset($row[$key_field]);
            }
            $return[$key] = $row;
        }

        return $return;
    }

    /**
     * Returns iterator (yield values).
     *
     * @throws \atk4\core\Exception
     *
     * @return mixed
     */
    public function getIterator()
    {
        foreach ($this->rawIterator() as $data) {
            $this->data = $this->persistence->typecastLoadRow($this, $data);
            if ($this->id_field) {
                $this->id = isset($data[$this->id_field]) ? $data[$this->id_field] : null;
            }

            // you can return false in afterLoad hook to prevent to yield this data row
            // use it like this:
            // $model->addHook('afterLoad', function ($m) {
            //     if ($m['date'] < $m->date_from) $m->breakHook(false);
            // })

            // you can also use breakHook() with specific object which will then be returned
            // as a next iterator value

            $ret = $this->hook('afterLoad');

            if ($ret === false) {
                continue;
            }

            if (is_object($ret)) {
                if ($ret->id_field) {
                    yield $ret->id => $ret;
                } else {
                    yield $ret;
                }
            } else {
                if ($this->id_field) {
                    yield $this->id => $this;
                } else {
                    yield $this;
                }
            }
        }

        $this->unload();
    }

    /**
     * Returns iterator.
     *
     * @return Iterator
     */
    public function rawIterator()
    {
        return $this->persistence->prepareIterator($this);
    }

    /**
     * Executes specified method or callback for each record in DataSet.
     *
     * @param string|callable $method
     *
     * @return $this
     */
    public function each($method)
    {
        foreach ($this as $rec) {
            if (is_string($method)) {
                $rec->$method();
            } elseif (is_callable($method)) {
                call_user_func($method, $rec);
            }
        }

        return $this;
    }

    /**
     * Delete record with a specified id. If no ID is specified
     * then current record is deleted.
     *
     * @param mixed $id
     *
     * @throws Exception
     *
     * @return $this
     */
    public function delete($id = null)
    {
        if ($this->read_only) {
            throw new Exception(['Model is read-only and cannot be deleted']);
        }

        if ($id == $this->id) {
            $id = null;
        }

        return $this->atomic(function () use ($id) {
            if ($id) {
                $c = clone $this;
                $c->load($id)->delete();

                return $this;
            } elseif ($this->loaded()) {
                if ($this->hook('beforeDelete', [$this->id]) === false) {
                    return $this;
                }
                $this->persistence->delete($this, $this->id);
                $this->hook('afterDelete', [$this->id]);
                $this->unload();

                return $this;
            } else {
                throw new Exception(['No active record is set, unable to delete.']);
            }
        });
    }

    /**
     * Atomic executes operations within one begin/end transaction, so if
     * the code inside callback will fail, then all of the transaction
     * will be also rolled back.
     *
     * @param callable $f
     *
     * @return mixed
     */
    public function atomic($f, Persistence $persistence = null)
    {
        if (!$persistence) {
            $persistence = $this->persistence;
        }

        return $persistence->atomic($f);
    }

    // }}}

    // {{{ Support for actions

    /**
     * Execute action.
     *
     * @param string $mode
     * @param array  $args
     *
     * @throws Exception
     *
     * @return \atk4\dsql\Query
     */
    public function action($mode, $args = [])
    {
        if (!$this->persistence) {
            throw new Exception(['action() requires model to be associated with db']);
        }

        if (!$this->persistence->hasMethod('action')) {
            throw new Exception('Persistence does not support action()');
        }

        return $this->persistence->action($this, $mode, $args);
    }

    // }}}

    // {{{ Join support

    /**
     * Creates an objects that describes relationship between multiple tables (or collections).
     *
     * When object is loaded, then instead of pulling all the data from a single table,
     * join will also query $foreign_table in order to find additional fields. When inserting
     * the record will be also added inside $foreign_table and relationship will be maintained.
     *
     * @param string $foreign_table
     * @param array  $defaults
     *
     * @throws \atk4\core\Exception
     *
     * @return Join
     */
    public function join($foreign_table, $defaults = [])
    {
        if (!is_array($defaults)) {
            $defaults = ['master_field' => $defaults];
        } elseif (isset($defaults[0])) {
            $defaults['master_field'] = $defaults[0];
            unset($defaults[0]);
        }

        $defaults[0] = $foreign_table;

        $c = $this->_default_seed_join;

        return $this->add($this->factory($c, $defaults));
    }

    /**
     * Left Join support.
     *
     * @see join()
     *
     * @param string $foreign_table
     * @param array  $defaults
     *
     * @throws \atk4\core\Exception
     *
     * @return Join
     */
    public function leftJoin($foreign_table, $defaults = [])
    {
        if (!is_array($defaults)) {
            $defaults = ['master_field' => $defaults];
        }
        $defaults['weak'] = true;

        return $this->join($foreign_table, $defaults);
    }

    // }}}

    // {{{ References

    /**
     * Private method.
     *
     * @param string         $c        Class name
     * @param string         $link     Link
     * @param array|callable $defaults Properties which we will pass to Reference object constructor
     *
     * @throws Exception
     * @throws \atk4\core\Exception
     *
     * @return object
     */
    protected function _hasReference($c, $link, $defaults = [])
    {
        if (!is_array($defaults)) {
            $defaults = ['model' => $defaults ?: 'Model_'.$link];
        } elseif (isset($defaults[0])) {
            $defaults['model'] = $defaults[0];
            unset($defaults[0]);
        }

        $defaults[0] = $link;

        $obj = $this->factory($c, $defaults);

        // if reference with such name already exists, then throw exception
        if ($this->hasElement($name = $obj->getDesiredName())) {
            throw new Exception([
                'Reference with such name already exists',
                'name'     => $name,
                'link'     => $link,
                'defaults' => $defaults,
            ]);
        }

        return $this->add($obj);
    }

    /**
     * Add generic relation. Provide your own call-back that will
     * return the model.
     *
     * @param string         $link     Link
     * @param array|callable $callback Callback
     *
     * @throws Exception
     * @throws \atk4\core\Exception
     *
     * @return object
     */
    public function addRef($link, $callback)
    {
        return $this->_hasReference('\atk4\data\Reference', $link, $callback);
    }

    /**
     * Add hasOne field.
     *
     * @param string $link
     * @param array  $defaults
     *
     * @throws Exception
     * @throws \atk4\core\Exception
     *
     * @return Reference_One
     */
    public function hasOne($link, $defaults = [])
    {
        return $this->_hasReference($this->_default_seed_hasOne, $link, $defaults);
    }

    /**
     * Add hasMany field.
     *
     * @param string $link
     * @param array  $defaults
     *
     * @throws Exception
     * @throws \atk4\core\Exception
     *
     * @return Reference_Many
     */
    public function hasMany($link, $defaults = [])
    {
        return $this->_hasReference($this->_default_seed_hasMany, $link, $defaults);
    }

    /**
     * Traverse to related model.
     *
     * @param string $link
     * @param array  $defaults
     *
     * @throws \atk4\core\Exception
     *
     * @return Model
     */
    public function ref($link, $defaults = [])
    {
        return $this->getRef($link)->ref($defaults);
    }

    /**
     * Return related model.
     *
     * @param string $link
     * @param array  $defaults
     *
     * @throws \atk4\core\Exception
     *
     * @return Model
     */
    public function refModel($link, $defaults = [])
    {
        return $this->getRef($link)->refModel($defaults);
    }

    /**
     * Returns model that can be used for generating sub-query actions.
     *
     * @param string $link
     * @param array  $defaults
     *
     * @throws \atk4\core\Exception
     *
     * @return Model
     */
    public function refLink($link, $defaults = [])
    {
        return $this->getRef($link)->refLink($defaults);
    }

    /**
     * Return reference field.
     *
     * @param string $link
     *
     * @throws \atk4\core\Exception
     *
     * @return Field
     */
    public function getRef($link)
    {
        return $this->getElement('#ref_'.$link);
    }

    /**
     * Returns all reference fields.
     *
     * @return array
     */
    public function getRefs()
    {
        $refs = [];
        foreach ($this->elements as $key => $val) {
            if (substr($key, 0, 5) == '#ref_') {
                $refs[substr($key, 5)] = $val;
            }
        }

        return $refs;
    }

    /**
     * Return reference field or false if reference field does not exist.
     *
     * @param string $link
     *
     * @return Field|bool
     */
    public function hasRef($link)
    {
        return $this->hasElement('#ref_'.$link);
    }

    /**
     * Finds a field with a corresponding name. Returns false if field not found. Similar
     * to hasElement() but with extra checks to make sure it's certainly a field you are
     * getting.
     *
     * @param $name
     *
     * @return Field|false
     */
    public function hasField($name)
    {
        $f_object = $this->hasElement($name);
        if (!$f_object || !$f_object instanceof Field) {
            return false;
        }

        return $f_object;
    }

    // }}}

    // {{{ Expressions

    /**
     * Add expression field.
     *
     * @param string       $name
     * @param string|array $expression
     *
     * @throws \atk4\core\Exception
     *
     * @return Field_Callback
     */
    public function addExpression($name, $expression)
    {
        if (!is_array($expression)) {
            $expression = ['expr' => $expression];
        } elseif (isset($expression[0])) {
            $expression['expr'] = $expression[0];
            unset($expression[0]);
        }

        $c = $this->_default_seed_addExpression;

        return $this->add($this->factory($c, $expression), $name);
    }

    // }}}

    // {{{ Misc methods

    /**
     * Last ID inserted.
     *
     * @throws Exception
     *
     * @return mixed
     */
    public function lastInsertID()
    {
        if (isset($this->persistence) && $this->persistence instanceof Persistence_SQL) {
            return $this->persistence->connection->lastInsertId($this);
        }

        throw new Exception('Model is not associated with SQL-enabled persistence');
    }

    // }}}

    // {{{ Debug Methods

    /**
     * Returns array with useful debug info for var_dump.
     *
     * @return array
     */
    public function __debugInfo()
    {
        $arr = [
            'id'         => $this->id,
            'conditions' => $this->conditions,
        ];

        return $arr;
    }

    // }}}
}<|MERGE_RESOLUTION|>--- conflicted
+++ resolved
@@ -58,11 +58,7 @@
     public $_default_seed_join = ['\atk4\data\Join'];
 
     /**
-<<<<<<< HEAD
      * Default class for addAction()
-=======
-     * Class for addAction().
->>>>>>> 2f262780
      *
      * @var array|UserAction\Action default class / seed
      */
@@ -524,13 +520,7 @@
      */
     public function getActions()
     {
-<<<<<<< HEAD
         $actions = array_filter(array_keys($this->elements), function ($var) { return (stripos($var, 'action:') === 0); });
-=======
-        $actions = array_filter($this->elements, function ($var) {
-            return stripos($var, 'action:') === 0;
-        });
->>>>>>> 2f262780
         $res = [];
 
         foreach ($actions as $action) {
