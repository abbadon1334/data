--- conflicted
+++ resolved
@@ -469,14 +469,10 @@
         $field = $this->normalizeFieldName($field);
 
         $f = $this->hasElement($field);
-<<<<<<< HEAD
 
         try {
             if ($this->hook('normalize') !== false && $f) {
                 $value = $f->normalize($value);
-=======
->>>>>>> 6915e5bb
-
             }
         } catch (Exception $e) {
             if (method_exists($e, 'addMoreInfo')) {
@@ -500,11 +496,7 @@
         }
 
         if ($f) {
-<<<<<<< HEAD
-            // perform bunch of standard validation here. This can be refactured in the future.
-=======
             // perform bunch of standard validation here. This can be re-factored in the future.
->>>>>>> 6915e5bb
             if ($f->read_only) {
                 throw new Exception([
                     'Attempting to change read-only field',
@@ -516,16 +508,11 @@
             if ($f->enum && $f->type != 'boolean' && $f->type != 'bool') {
                 if (!in_array($value, $f->enum, true) && $value !== null) {
                     throw new Exception([
-<<<<<<< HEAD
-                        'This is not one of the alowed values for the field',
-                        'field' => $field, 'model' => $this, 'value' => $value, 'enum' => $f->enum,
-=======
                         'This is not one of the allowed values for the field',
                         'field' => $field,
                         'model' => $this,
                         'value' => $value,
                         'enum'  => $f->enum,
->>>>>>> 6915e5bb
                     ]);
                 }
             }
@@ -576,8 +563,6 @@
 
         $field = $this->normalizeFieldName($field);
 
-<<<<<<< HEAD
-
         $f_object = $this->hasElement($field);
 
         $value =
@@ -590,15 +575,6 @@
             );
 
         return $value;
-=======
-        if (array_key_exists($field, $this->data)) {
-            return $this->data[$field];
-        }
-
-        $f = $this->hasElement($field);
-
-        return $f ? $f->default : null;
->>>>>>> 6915e5bb
     }
 
     /**
