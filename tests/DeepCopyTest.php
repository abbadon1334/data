--- conflicted
+++ resolved
@@ -152,12 +152,6 @@
         $this->assertEquals(5, $invoice['due']);
 
         $dc = new DeepCopy();
-<<<<<<< HEAD
-        $dc->debug = true;
-=======
-
-        return; //# DEADLOOP!!!!!
->>>>>>> 9639df58
         $invoice_copy = $dc
             ->from($invoice)
             ->to(new DCInvoice())
